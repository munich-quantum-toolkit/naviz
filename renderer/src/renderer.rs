use naviz_state::{config::Config, state::State};
use wgpu::{Device, Queue, RenderPass, TextureFormat};

use crate::{
    buffer_updater::BufferUpdater,
    component::{
        atoms::Atoms,
        drawable::{Drawable, Hidable},
        legend::Legend,
        machine::Machine,
        time::Time,
        updatable::Updatable,
        ComponentInit,
    },
    globals::Globals,
    layout::Layout,
    shaders::{create_composer, load_default_shaders},
    viewport::{ViewportProjection, ViewportSource},
};

/// The main renderer, which renders the visualization output
pub struct Renderer {
    globals: Globals,

    machine: Machine,
    atoms: Atoms,
    legend: Hidable<Legend>,
    time: Hidable<Time>,
    screen_resolution: (u32, u32),
    /// Whether to force the [content-only-layout][Layout::new_content_only].
    /// Independent of the selected style.
    force_zen: bool,
}

impl Renderer {
    /// Creates a new [Renderer] on the passed [Device] and for the passed [TextureFormat]
    pub fn new(
        device: &Device,
        queue: &Queue,
        format: TextureFormat,
        config: &Config,
        state: &State,
        screen_resolution: (u32, u32),
    ) -> Self {
        let mut composer =
            load_default_shaders(create_composer()).expect("Failed to load default shader modules");

        let globals = Globals::new(device);

        let Layout {
            content,
            legend,
            time,
        } = get_layout(config, screen_resolution, false);

        Self {
            machine: Machine::new(ComponentInit {
                device,
                queue,
                format,
                globals: &globals,
                shader_composer: &mut composer,
                config,
                state,
                viewport_projection: content,
                screen_resolution,
            }),
            atoms: Atoms::new(ComponentInit {
                device,
                queue,
                format,
                globals: &globals,
                shader_composer: &mut composer,
                config,
                state,
                viewport_projection: content,
                screen_resolution,
            }),
            legend: Hidable::new(Legend::new(ComponentInit {
                device,
                queue,
                format,
                globals: &globals,
                shader_composer: &mut composer,
                config,
                state,
                viewport_projection: legend.unwrap_or(ViewportProjection::identity()),
                screen_resolution,
            }))
            .with_visibility(legend.is_some()),
            time: Hidable::new(Time::new(ComponentInit {
                device,
                queue,
                format,
                globals: &globals,
                shader_composer: &mut composer,
                config,
                state,
                viewport_projection: time.unwrap_or(ViewportProjection::identity()),
                screen_resolution,
            }))
            .with_visibility(time.is_some()),
            globals,
            screen_resolution,
            force_zen: false,
        }
    }

    /// Whether to force the [content-only-layout][Layout::new_content_only].
    /// Independent of the selected style.
    pub fn set_force_zen(&mut self, force_zen: bool) {
        self.force_zen = force_zen;
    }

    /// Updates this [Renderer] to resemble the new [State].
    /// See [Updatable::update].
    pub fn update(
        &mut self,
        updater: &mut impl BufferUpdater,
        device: &Device,
        queue: &Queue,
        config: &Config,
        state: &State,
    ) {
        self.machine.update(updater, device, queue, config, state);
        self.atoms.update(updater, device, queue, config, state);
        self.legend.update(updater, device, queue, config, state);
        self.time.update(updater, device, queue, config, state);
    }

    /// Updates this [Renderer] to resemble the new [State] and [Config].
    /// See [Updatable::update_full].
    pub fn update_full(
        &mut self,
        updater: &mut impl BufferUpdater,
        device: &Device,
        queue: &Queue,
        config: &Config,
        state: &State,
    ) {
        let Layout {
            content,
            legend,
            time,
        } = get_layout(config, self.screen_resolution, self.force_zen);

        self.machine
            .update_full(updater, device, queue, config, state, content);
        self.atoms
            .update_full(updater, device, queue, config, state, content);
        self.legend.update_full(
            updater,
            device,
            queue,
            config,
            state,
            legend.unwrap_or(ViewportProjection::identity()),
        );
        self.legend.set_visible(legend.is_some());
        self.time.update_full(
            updater,
            device,
            queue,
            config,
            state,
            time.unwrap_or(ViewportProjection::identity()),
        );
        self.time.set_visible(time.is_some());
    }

    /// Updates this [Renderer] to resemble the new [State] with zoom support.
    /// See [Updatable::update].
    pub fn update_with_zoom(
        &mut self,
        updater: &mut impl BufferUpdater,
        device: &Device,
        queue: &Queue,
        config: &Config,
        state: &State,
        zoom_extent: Option<((f32, f32), (f32, f32))>,
    ) {
        // If zoom extent is provided, we may need to update layout
        if zoom_extent.is_some() {
            self.update_full_with_zoom(updater, device, queue, config, state, zoom_extent);
        } else {
            self.update(updater, device, queue, config, state);
        }
    }

    /// Updates this [Renderer] to resemble the new [State] and [Config] with zoom support.
    /// See [Updatable::update_full].
    pub fn update_full_with_zoom(
        &mut self,
        updater: &mut impl BufferUpdater,
        device: &Device,
        queue: &Queue,
        config: &Config,
        state: &State,
        zoom_extent: Option<((f32, f32), (f32, f32))>,
    ) {
        let Layout {
            content,
            legend,
            time,
        } = get_layout_with_zoom(config, self.screen_resolution, self.force_zen, zoom_extent);

        self.machine
            .update_full(updater, device, queue, config, state, content);
        self.atoms
            .update_full(updater, device, queue, config, state, content);
        self.legend.update_full(
            updater,
            device,
            queue,
            config,
            state,
            legend.unwrap_or(ViewportProjection::identity()),
        );
        self.legend.set_visible(legend.is_some());
        self.time.update_full(
            updater,
            device,
            queue,
            config,
            state,
            time.unwrap_or(ViewportProjection::identity()),
        );
        self.time.set_visible(time.is_some());
    }

    /// Updates the viewport resolution of this [Renderer]
    pub fn update_viewport(
        &mut self,
        device: &Device,
        queue: &Queue,
        screen_resolution: (u32, u32),
    ) {
        self.screen_resolution = screen_resolution;
        self.legend
            .update_viewport(device, queue, screen_resolution);
        self.machine
            .update_viewport(device, queue, screen_resolution);
        self.atoms.update_viewport(device, queue, screen_resolution);
        self.time.update_viewport(device, queue, screen_resolution);
    }

    /// Draws the contents of this [Renderer] to the passed [RenderPass]
    pub fn draw(&self, render_pass: &mut RenderPass<'_>) {
        self.rebind(render_pass);

        self.machine.draw::<true>(render_pass, self.rebind_fn());
        self.atoms.draw::<true>(render_pass, self.rebind_fn());
        self.legend.draw::<false>(render_pass, self.rebind_fn()); // No rebind: time does not need globals
        self.time.draw::<false>(render_pass, self.rebind_fn());
    }

    /// A closure which calls [Self::rebind] on `self` with the passed [RenderPass]
    #[inline]
    fn rebind_fn(&self) -> impl Fn(&mut RenderPass) + '_ {
        |r| self.rebind(r)
    }

    /// Rebinds all globals of this renderer
    #[inline]
    fn rebind(&self, render_pass: &mut RenderPass<'_>) {
        self.globals.bind(render_pass);
    }
}

/// Gets the [Layout] to use based on the passed [Config].
/// Will detect which [Layout] to use based on which parts should be displayed in the [Config].
/// If `force_content_only` is `true`, will always use [Layout::new_content_only].
/// If `custom_content_extent` is provided, it will be used instead of the config's content extent.
fn get_layout(config: &Config, screen_resolution: (u32, u32), force_content_only: bool) -> Layout {
    const LEGEND_HEIGHT: f32 = 1024.;

    // Calculate dynamic content padding based on grid legend configuration
    let content_padding_y = calculate_content_padding(&config.machine.grid.legend);

    // content source
    let content = ViewportSource::from_tl_br(config.content_extent.0, config.content_extent.1);

    if force_content_only || (!config.display_time() && !config.display_sidebar()) {
        // no time and no sidebar
        Layout::new_content_only(screen_resolution, content, content_padding_y)
    } else {
        // default layout
        Layout::new_full(
            screen_resolution,
            content,
            content_padding_y,
            LEGEND_HEIGHT,
            config.time.font.size * 1.2,
        )
    }
}

<<<<<<< HEAD
/// Gets the [Layout] to use based on the passed [Config] with optional zoom support.
/// If `zoom_extent` is provided, it will be used instead of the config's content extent.
fn get_layout_with_zoom(
    config: &Config,
    screen_resolution: (u32, u32),
    force_content_only: bool,
    zoom_extent: Option<((f32, f32), (f32, f32))>,
) -> Layout {
    const CONTENT_PADDING_Y: f32 = 36.;
    const LEGEND_HEIGHT: f32 = 1024.;

    // Use zoom extent if provided, otherwise use config extent
    let extent = zoom_extent.unwrap_or(config.content_extent);
    let content = ViewportSource::from_tl_br(extent.0, extent.1);

    if force_content_only || (!config.display_time() && !config.display_sidebar()) {
        // no time and no sidebar
        Layout::new_content_only(screen_resolution, content, CONTENT_PADDING_Y)
    } else {
        // default layout
        Layout::new_full(
            screen_resolution,
            content,
            CONTENT_PADDING_Y,
            LEGEND_HEIGHT,
            config.time.font.size * 1.2,
        )
    }
=======
/// Calculates appropriate content padding based on the grid legend configuration.
/// This replaces the hard-coded padding with dynamic calculation that considers:
/// - Font size of coordinate labels
/// - Whether labels and numbers are displayed
/// - Minimum padding for visual breathing room
fn calculate_content_padding(grid_legend: &naviz_state::config::GridLegendConfig) -> f32 {
    const MIN_CONTENT_PADDING: f32 = 8.0; // Minimum padding for visual breathing room
    const FONT_SIZE_MULTIPLIER: f32 = 1.5; // Extra space beyond font size

    // If neither labels nor numbers are displayed, use minimal padding
    if !grid_legend.display_labels && !grid_legend.display_numbers {
        return MIN_CONTENT_PADDING;
    }

    // Calculate padding based on font size with some extra space
    let font_based_padding = grid_legend.font.size * FONT_SIZE_MULTIPLIER;

    // Use the larger of minimum padding or font-based padding
    font_based_padding.max(MIN_CONTENT_PADDING)
>>>>>>> 2766e0fe
}

#[cfg(test)]
mod test {
    use super::*;

    #[test]
    fn example_layout_has_all_sections() {
        let config = Config::example();

        let layout = get_layout(&config, (1920, 1080), false);

        assert!(
            layout.legend.is_some(),
            "Example config should produce a layout with space for the legend"
        );
        assert!(
            layout.time.is_some(),
            "Example config should produce a layout with space for the time"
        );
    }

    #[test]
    fn example_layout_display_none_only_content() {
        let mut config = Config::example();
        config.legend.entries = Vec::new(); // No legend
        config.time.display = false; // No time

        let layout = get_layout(&config, (1920, 1080), false);

        assert!(
            layout.legend.is_none(),
            "Example config without legend and time should not allocates space for legend"
        );
        assert!(
            layout.time.is_none(),
            "Example config without legend and time should not allocates space for time"
        );
    }

    #[test]
    fn calculate_content_padding_with_labels_and_numbers() {
        use naviz_state::config::{FontConfig, GridLegendConfig, HPosition, VPosition};

        let grid_legend = GridLegendConfig {
            step: (40., 40.),
            font: FontConfig {
                size: 12.,
                color: [16, 16, 16, 255],
                family: "Fira Mono".to_owned(),
            },
            labels: ("x".to_owned(), "y".to_owned()),
            position: (VPosition::Bottom, HPosition::Left),
            display_labels: true,
            display_numbers: true,
        };

        let padding = calculate_content_padding(&grid_legend);
        assert_eq!(padding, 18.0); // 12.0 * 1.5 = 18.0
    }

    #[test]
    fn calculate_content_padding_no_display() {
        use naviz_state::config::{FontConfig, GridLegendConfig, HPosition, VPosition};

        let grid_legend = GridLegendConfig {
            step: (40., 40.),
            font: FontConfig {
                size: 12.,
                color: [16, 16, 16, 255],
                family: "Fira Mono".to_owned(),
            },
            labels: ("x".to_owned(), "y".to_owned()),
            position: (VPosition::Bottom, HPosition::Left),
            display_labels: false,
            display_numbers: false,
        };

        let padding = calculate_content_padding(&grid_legend);
        assert_eq!(padding, 8.0); // MIN_PADDING
    }

    #[test]
    fn calculate_content_padding_large_font() {
        use naviz_state::config::{FontConfig, GridLegendConfig, HPosition, VPosition};

        let grid_legend = GridLegendConfig {
            step: (40., 40.),
            font: FontConfig {
                size: 24.,
                color: [16, 16, 16, 255],
                family: "Fira Mono".to_owned(),
            },
            labels: ("x".to_owned(), "y".to_owned()),
            position: (VPosition::Bottom, HPosition::Left),
            display_labels: true,
            display_numbers: true,
        };

        let padding = calculate_content_padding(&grid_legend);
        assert_eq!(padding, 36.0); // 24.0 * 1.5 = 36.0
    }

    #[test]
    fn calculate_content_padding_small_font() {
        use naviz_state::config::{FontConfig, GridLegendConfig, HPosition, VPosition};

        let grid_legend = GridLegendConfig {
            step: (40., 40.),
            font: FontConfig {
                size: 4.,
                color: [16, 16, 16, 255],
                family: "Fira Mono".to_owned(),
            },
            labels: ("x".to_owned(), "y".to_owned()),
            position: (VPosition::Bottom, HPosition::Left),
            display_labels: true,
            display_numbers: true,
        };

        let padding = calculate_content_padding(&grid_legend);
        assert_eq!(padding, 8.0); // max(4.0 * 1.5, 8.0) = 8.0 (MIN_PADDING)
    }
}<|MERGE_RESOLUTION|>--- conflicted
+++ resolved
@@ -282,6 +282,36 @@
 
     if force_content_only || (!config.display_time() && !config.display_sidebar()) {
         // no time and no sidebar
+        Layout::new_content_only(screen_resolution, content, CONTENT_PADDING_Y)
+    } else {
+        // default layout
+        Layout::new_full(
+            screen_resolution,
+            content,
+            CONTENT_PADDING_Y,
+            LEGEND_HEIGHT,
+            config.time.font.size * 1.2,
+        )
+    }
+}
+
+/// Gets the [Layout] to use based on the passed [Config] with optional zoom support.
+/// If `zoom_extent` is provided, it will be used instead of the config's content extent.
+fn get_layout_with_zoom(
+    config: &Config,
+    screen_resolution: (u32, u32),
+    force_content_only: bool,
+    zoom_extent: Option<((f32, f32), (f32, f32))>,
+) -> Layout {
+    const CONTENT_PADDING_Y: f32 = 36.;
+    const LEGEND_HEIGHT: f32 = 1024.;
+
+    // Use zoom extent if provided, otherwise use config extent
+    let extent = zoom_extent.unwrap_or(config.content_extent);
+    let content = ViewportSource::from_tl_br(extent.0, extent.1);
+
+    if force_content_only || (!config.display_time() && !config.display_sidebar()) {
+        // no time and no sidebar
         Layout::new_content_only(screen_resolution, content, content_padding_y)
     } else {
         // default layout
@@ -295,36 +325,6 @@
     }
 }
 
-<<<<<<< HEAD
-/// Gets the [Layout] to use based on the passed [Config] with optional zoom support.
-/// If `zoom_extent` is provided, it will be used instead of the config's content extent.
-fn get_layout_with_zoom(
-    config: &Config,
-    screen_resolution: (u32, u32),
-    force_content_only: bool,
-    zoom_extent: Option<((f32, f32), (f32, f32))>,
-) -> Layout {
-    const CONTENT_PADDING_Y: f32 = 36.;
-    const LEGEND_HEIGHT: f32 = 1024.;
-
-    // Use zoom extent if provided, otherwise use config extent
-    let extent = zoom_extent.unwrap_or(config.content_extent);
-    let content = ViewportSource::from_tl_br(extent.0, extent.1);
-
-    if force_content_only || (!config.display_time() && !config.display_sidebar()) {
-        // no time and no sidebar
-        Layout::new_content_only(screen_resolution, content, CONTENT_PADDING_Y)
-    } else {
-        // default layout
-        Layout::new_full(
-            screen_resolution,
-            content,
-            CONTENT_PADDING_Y,
-            LEGEND_HEIGHT,
-            config.time.font.size * 1.2,
-        )
-    }
-=======
 /// Calculates appropriate content padding based on the grid legend configuration.
 /// This replaces the hard-coded padding with dynamic calculation that considers:
 /// - Font size of coordinate labels
@@ -344,7 +344,6 @@
 
     // Use the larger of minimum padding or font-based padding
     font_based_padding.max(MIN_CONTENT_PADDING)
->>>>>>> 2766e0fe
 }
 
 #[cfg(test)]
